--- conflicted
+++ resolved
@@ -39,18 +39,9 @@
 class SpacecraftRateMPC():
     def __init__(self, model):
         self.model = model
-<<<<<<< HEAD
-<<<<<<< HEAD
-        self.Tf = 1.0
-        self.N = 50
-=======
+
         self.Tf = 5.0
         self.N = 49
->>>>>>> 00d9bf9c36cc8bcf8c48cbda285a4303c44c3f3b
-=======
-        self.Tf = 5.0
-        self.N = 49
->>>>>>> 979032e4
 
         self.x0 = np.array([0.01, 0.0, 0.0, 1.0, 1.0, 0.0, 1.0, 0.0, 0.0, 0.0])
 
