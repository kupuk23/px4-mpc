############################################################################
#
#   Copyright (C) 2022 PX4 Development Team. All rights reserved.
#
# Redistribution and use in source and binary forms, with or without
# modification, are permitted provided that the following conditions
# are met:
#
# 1. Redistributions of source code must retain the above copyright
#    notice, this list of conditions and the following disclaimer.
# 2. Redistributions in binary form must reproduce the above copyright
#    notice, this list of conditions and the following disclaimer in
#    the documentation and/or other materials provided with the
#    distribution.
# 3. Neither the name PX4 nor the names of its contributors may be
#    used to endorse or promote products derived from this software
#    without specific prior written permission.
#
# THIS SOFTWARE IS PROVIDED BY THE COPYRIGHT HOLDERS AND CONTRIBUTORS
# "AS IS" AND ANY EXPRESS OR IMPLIED WARRANTIES, INCLUDING, BUT NOT
# LIMITED TO, THE IMPLIED WARRANTIES OF MERCHANTABILITY AND FITNESS
# FOR A PARTICULAR PURPOSE ARE DISCLAIMED. IN NO EVENT SHALL THE
# COPYRIGHT OWNER OR CONTRIBUTORS BE LIABLE FOR ANY DIRECT, INDIRECT,
# INCIDENTAL, SPECIAL, EXEMPLARY, OR CONSEQUENTIAL DAMAGES (INCLUDING,
# BUT NOT LIMITED TO, PROCUREMENT OF SUBSTITUTE GOODS OR SERVICES; LOSS
# OF USE, DATA, OR PROFITS; OR BUSINESS INTERRUPTION) HOWEVER CAUSED
# AND ON ANY THEORY OF LIABILITY, WHETHER IN CONTRACT, STRICT
# LIABILITY, OR TORT (INCLUDING NEGLIGENCE OR OTHERWISE) ARISING IN
# ANY WAY OUT OF THE USE OF THIS SOFTWARE, EVEN IF ADVISED OF THE
# POSSIBILITY OF SUCH DAMAGE.
#
############################################################################

from acados_template import AcadosOcp, AcadosOcpSolver, AcadosSimSolver
import numpy as np
import scipy.linalg
import casadi as cs

class SpacecraftDirectAllocationMPC():
    def __init__(self, model):
        self.model = model
        self.Tf = 5.0
        self.N = 50

        self.x0 = np.array([0.01, 0.0, 0.0, 1.0, 1.0, 0.0, 1.0, 0.0, 0.0, 0.0, 0.0, 0.0, 0.0])

        self.ocp_solver, self.integrator = self.setup(self.x0, self.N, self.Tf)

    def setup(self, x0, N_horizon, Tf):
        # create ocp object to formulate the OCP
        ocp = AcadosOcp()

        # set model
        model = self.model.get_acados_model()
        Fmax = self.model.max_thrust

        ocp.model = model

        nx = model.x.size()[0]
        nu = model.u.size()[0]
        ny = nx + nu
        ny_e = nx

        # set dimensions
        ocp.dims.N = N_horizon

        # set cost
<<<<<<< HEAD
        Q_mat = np.diag([3e1, 3e1, 3e1,
                         2e1, 2e1, 2e2,
                         10e2, 10e2, 10e2, 10e2,
                         10e1, 10e1, 10e1])
        Q_e = 20 * Q_mat
        R_mat = np.diag([10*0.5e1] * 4)
=======
        Q_mat = np.diag([5e1, 5e1, 5e1,
                         2e3, 2e3, 2e3,
                         5e2, 5e2, 5e2, 5e2,
                         3e2, 3e2, 3e2])
        Q_e = 20 * Q_mat
        R_mat = np.diag([1e1] * 4)
>>>>>>> 509f19d3

        ocp.cost.cost_type = 'NONLINEAR_LS'
        ocp.cost.cost_type_e = 'NONLINEAR_LS'
        ocp.cost.W = scipy.linalg.block_diag(Q_mat, R_mat)
        ocp.cost.W_e = scipy.linalg.block_diag(Q_e)


        ocp.model.cost_y_expr = cs.vertcat(model.x, model.u)
        ocp.model.cost_y_expr_e = model.x
        ocp.cost.yref  = np.array([0.0, 0.0, 0.0, 0.0, 0.0, 0.0, 0.0, 0.0, 0.0, 0.0, 0.0, 0.0, 0.0, 0.0, 0.0, 0.0, 0.0])
        ocp.cost.yref_e = np.array([0.0, 0.0, 0.0, 0.0, 0.0, 0.0, 0.0, 0.0, 0.0, 0.0, 0.0, 0.0, 0.0,])

        # set constraints
        ocp.constraints.lbu = np.array([-Fmax, -Fmax, -Fmax, -Fmax])
        ocp.constraints.ubu = np.array([+Fmax, +Fmax, +Fmax, +Fmax])
        ocp.constraints.idxbu = np.array([0, 1, 2, 3])
        # ocp.constraints.lbx = np.array([0, -1.54, -10 -0.05, -0.05, -10, -1.01, -1.01, -1.01, -1.01, -10, -10, -10])
        # ocp.constraints.ubx = np.array([4, 1.5,    10, 0.05,  0.05,  10,  1.01,  1.01,  1.01,  1.01,  10,  10, 10])
        # ocp.constraints.idxbx = np.array([0, 1, 2, 3, 4, 5, 6, 7, 8, 9, 10, 11, 12])

        ocp.constraints.x0 = x0

        # set options
        ocp.solver_options.qp_solver = 'PARTIAL_CONDENSING_HPIPM' # FULL_CONDENSING_QPOASES
        # PARTIAL_CONDENSING_HPIPM, FULL_CONDENSING_QPOASES, FULL_CONDENSING_HPIPM,
        # PARTIAL_CONDENSING_QPDUNES, PARTIAL_CONDENSING_OSQP, FULL_CONDENSING_DAQP
        ocp.solver_options.hessian_approx = 'GAUSS_NEWTON' # 'GAUSS_NEWTON', 'EXACT'
        ocp.solver_options.integrator_type = 'ERK'
        # ocp.solver_options.print_level = 1
        use_RTI=True
        if use_RTI:
            ocp.solver_options.nlp_solver_type = 'SQP_RTI' # SQP_RTI, SQP
            ocp.solver_options.sim_method_num_stages = 4
            ocp.solver_options.sim_method_num_steps = 3
        else:
            ocp.solver_options.nlp_solver_type = 'SQP' # SQP_RTI, SQP

        ocp.solver_options.qp_solver_cond_N = N_horizon

        # set prediction horizon
        ocp.solver_options.tf = Tf

        ocp_solver = AcadosOcpSolver(ocp, json_file = 'acados_ocp.json')
        # create an integrator with the same settings as used in the OCP solver.
        acados_integrator = AcadosSimSolver(ocp, json_file = 'acados_ocp.json')

        return ocp_solver, acados_integrator

    def solve(self, x0, verbose=False):

        # preparation phase
        ocp_solver = self.ocp_solver

        # set initial state
        ocp_solver.set(0, "lbx", x0)
        ocp_solver.set(0, "ubx", x0)

        status = ocp_solver.solve()
        if verbose:
            self.ocp_solver.print_statistics() # encapsulates: stat = ocp_solver.get_stats("statistics")

        if status != 0:
            raise Exception(f'acados returned status {status}.')

        N = self.N
        nx = self.model.get_acados_model().x.size()[0]
        nu = self.model.get_acados_model().u.size()[0]

        simX = np.ndarray((N+1, nx))
        simU = np.ndarray((N, nu))

        # get solution
        for i in range(N):
            simX[i,:] = self.ocp_solver.get(i, "x")
            simU[i,:] = self.ocp_solver.get(i, "u")
        simX[N,:] = self.ocp_solver.get(N, "x")

        return simU, simX<|MERGE_RESOLUTION|>--- conflicted
+++ resolved
@@ -65,21 +65,12 @@
         ocp.dims.N = N_horizon
 
         # set cost
-<<<<<<< HEAD
-        Q_mat = np.diag([3e1, 3e1, 3e1,
-                         2e1, 2e1, 2e2,
-                         10e2, 10e2, 10e2, 10e2,
-                         10e1, 10e1, 10e1])
-        Q_e = 20 * Q_mat
-        R_mat = np.diag([10*0.5e1] * 4)
-=======
         Q_mat = np.diag([5e1, 5e1, 5e1,
                          2e3, 2e3, 2e3,
                          5e2, 5e2, 5e2, 5e2,
                          3e2, 3e2, 3e2])
         Q_e = 20 * Q_mat
         R_mat = np.diag([1e1] * 4)
->>>>>>> 509f19d3
 
         ocp.cost.cost_type = 'NONLINEAR_LS'
         ocp.cost.cost_type_e = 'NONLINEAR_LS'
